﻿using System;
using System.Collections.Generic;
using System.Linq;
using System.Net.Http;
using System.Net.Security;
using System.Security;
using System.Security.Cryptography.X509Certificates;
using System.Threading.Tasks;
using Microsoft.AspNetCore.SignalR.Client;
using Serilog;

namespace OneIdentity.SafeguardDotNet.Event
{
    internal delegate void DisconnectHandler();

    internal class SafeguardEventListener : ISafeguardEventListener
    {
        private bool _disposed;
        
        private readonly string _eventUrl;
        private readonly bool _ignoreSsl;
        private readonly RemoteCertificateValidationCallback _validationCallback;
        private readonly SecureString _accessToken;
        private readonly SecureString _apiKey;
        private readonly IList<SecureString> _apiKeys;
        private readonly CertificateContext _clientCertificate;

        private EventHandlerRegistry _eventHandlerRegistry;
        private DisconnectHandler _disconnectHandler = () => throw new SafeguardEventListenerDisconnectedException();

        private bool _isStarted;
        private HubConnection _signalrConnection;

        private SafeguardEventListener(string eventUrl, bool ignoreSsl, RemoteCertificateValidationCallback validationCallback)
        {
            _eventUrl = eventUrl;
            _ignoreSsl = ignoreSsl;
            _validationCallback = validationCallback;
            _eventHandlerRegistry = new EventHandlerRegistry();
        }

        public SafeguardEventListener(string eventUrl, SecureString accessToken, bool ignoreSsl, RemoteCertificateValidationCallback validationCallback) : 
            this(eventUrl, ignoreSsl, validationCallback)
        {
            if (accessToken == null)
                throw new ArgumentException("Parameter may not be null", nameof(accessToken));
            _accessToken = accessToken.Copy();
        }

        public SafeguardEventListener(string eventUrl, CertificateContext clientCertificate, SecureString apiKey,
            bool ignoreSsl, RemoteCertificateValidationCallback validationCallback) : this(eventUrl, ignoreSsl, validationCallback)
        {
            _clientCertificate = clientCertificate.Clone();
            if (apiKey == null)
                throw new ArgumentException("Parameter may not be null", nameof(apiKey));
            _apiKey = apiKey.Copy();
        }

        public SafeguardEventListener(string eventUrl, CertificateContext clientCertificate, IEnumerable<SecureString> apiKeys,
            bool ignoreSsl, RemoteCertificateValidationCallback validationCallback) : this(eventUrl, ignoreSsl, validationCallback)
        {
            _clientCertificate = clientCertificate.Clone();
            if (apiKeys == null)
                throw new ArgumentException("Parameter may not be null", nameof(apiKeys));
            _apiKeys = new List<SecureString>();
            foreach (var apiKey in apiKeys)
                _apiKeys.Add(apiKey.Copy());
            if (!_apiKeys.Any())
                throw new ArgumentException("Parameter must include at least one item", nameof(apiKeys));
        }

        public void SetDisconnectHandler(DisconnectHandler handler)
        {
            _disconnectHandler = handler;
        }

        public void SetEventHandlerRegistry(EventHandlerRegistry registry)
        {
            _eventHandlerRegistry = registry;
        }

        private void HandleEvent(string eventObject)
        {
            _eventHandlerRegistry.HandleEvent(eventObject);
        }

        private void HandleDisconnect()
        {
            if (!_isStarted)
                return;
            Log.Warning("SignalR disconnect detected, calling handler...");
            _disconnectHandler();
        }

        private void CleanupConnection()
        {
            try
            {
                if (_signalrConnection != null)
                {
                    _signalrConnection.Closed -= _signalrConnection_Closed;
                }
                _signalrConnection?.DisposeAsync().Wait();
            }
            catch (Exception ex)
            {
                Log.Warning(ex, "SignalR dispose threw an exception");
            }
            finally
            {
                _signalrConnection = null;
            }
        }

        public void RegisterEventHandler(string eventName, SafeguardEventHandler handler)
        {
            if (_disposed)
                throw new ObjectDisposedException("SafeguardEventListener");
            _eventHandlerRegistry.RegisterEventHandler(eventName, handler);
        }

        public void Start()
        {
            if (_disposed)
                throw new ObjectDisposedException("SafeguardEventListener");
            CleanupConnection();
            _signalrConnection = new HubConnectionBuilder()
                .WithUrl(_eventUrl, options =>
                {
                    if (_accessToken != null)
                    {
                        options.AccessTokenProvider = () => Task.FromResult(_accessToken.ToInsecureString());
                    }
                    else
                    {
                        options.Headers.Add("Authorization",
                            _apiKey != null
                                ? $"A2A {_apiKey.ToInsecureString()}"
                                : $"A2A {string.Join(" ", _apiKeys.Select(apiKey => apiKey.ToInsecureString()))}");
                        options.ClientCertificates.Add(_clientCertificate.Certificate);
                    }

                    options.HttpMessageHandlerFactory = (message) =>
                    {
                        // https://stackoverflow.com/questions/35609141/how-can-i-ignore-https-certificate-warnings-in-the-c-sharp-signalr-client
                        // https://stackoverflow.com/questions/55345115/ignore-ssl-errors-with-signalr-core-client/59835125#59835125

                        if (message is HttpClientHandler clientHandler)
                        {
                            if (_ignoreSsl)
                            {
                                clientHandler.ServerCertificateCustomValidationCallback =
                                    (sender, certificate, chain, sslPolicyErrors) => true;
                            }
                            else 
                            {
                                if (_validationCallback == null)
                                {
                                    throw new Exception("Unable to get HttpClientHandler to ignore certificate errors");
                                }

                                clientHandler.ServerCertificateCustomValidationCallback =
                                    (sender, certificate, chain, sslPolicyErrors) => _validationCallback(sender, certificate, chain, sslPolicyErrors);
                            }                             
                        }
                        return message;
                    };
                })
                .Build();

            try
            {
<<<<<<< HEAD
                _signalrConnection.On("NotifyEventAsync", (object message) => HandleEvent(message.ToString()));
                _signalrConnection.Closed += _signalrConnection_Closed;

                _signalrConnection.StartAsync().Wait();
                
=======
                _signalrConnection.Received += HandleEvent;
                _signalrConnection.Closed += HandleDisconnect;
                if (_ignoreSsl)
                    _signalrConnection.Start(new IgnoreSslValidationHttpClient()).Wait();
                else if (_validationCallback != null)
                    _signalrConnection.Start(new CustomDelegateSslValidationHttpClient(_validationCallback)).Wait();
                else
                    _signalrConnection.Start(new DefaultHttpClient()).Wait();
>>>>>>> df3aba39
                _isStarted = true;
            }
            catch (Exception ex)
            {
                throw new SafeguardDotNetException("Failure starting SignalR", ex);
            }
        }

        private Task _signalrConnection_Closed(Exception arg)
        {
            return Task.Run(() => HandleDisconnect());
        }

        public void Stop()
        {
            if (_disposed)
                throw new ObjectDisposedException("SafeguardEventListener");
            try
            {
                _isStarted = false;
                _signalrConnection?.StopAsync();
                CleanupConnection();
            }
            catch (Exception ex)
            {
                throw new SafeguardDotNetException("Failure stopping SignalR", ex);
            }
        }

        public void Dispose()
        {
            Dispose(true);
            GC.SuppressFinalize(this);
        }

        protected virtual void Dispose(bool disposing)
        {
            if (_disposed || !disposing)
                return;
            try
            {
                CleanupConnection();
                _accessToken?.Dispose();
                _clientCertificate?.Dispose();
                _apiKey?.Dispose();
                if (_apiKeys != null)
                    foreach (var apiKey in _apiKeys)
                        apiKey?.Dispose();
            }
            finally
            {
                _disposed = true;
            }
        }
    }
}<|MERGE_RESOLUTION|>--- conflicted
+++ resolved
@@ -170,22 +170,10 @@
 
             try
             {
-<<<<<<< HEAD
                 _signalrConnection.On("NotifyEventAsync", (object message) => HandleEvent(message.ToString()));
                 _signalrConnection.Closed += _signalrConnection_Closed;
 
                 _signalrConnection.StartAsync().Wait();
-                
-=======
-                _signalrConnection.Received += HandleEvent;
-                _signalrConnection.Closed += HandleDisconnect;
-                if (_ignoreSsl)
-                    _signalrConnection.Start(new IgnoreSslValidationHttpClient()).Wait();
-                else if (_validationCallback != null)
-                    _signalrConnection.Start(new CustomDelegateSslValidationHttpClient(_validationCallback)).Wait();
-                else
-                    _signalrConnection.Start(new DefaultHttpClient()).Wait();
->>>>>>> df3aba39
                 _isStarted = true;
             }
             catch (Exception ex)
